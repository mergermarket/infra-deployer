# TODO: pin dependency versions

<<<<<<< HEAD
boto3==1.8.3
credstash==1.12.0
=======
boto3==1.4.0
credstash==1.15.0
>>>>>>> 2175b3ba
docopt==0.6.2
nose==1.3.7
placebo
testfixtures<|MERGE_RESOLUTION|>--- conflicted
+++ resolved
@@ -1,12 +1,7 @@
 # TODO: pin dependency versions
 
-<<<<<<< HEAD
 boto3==1.8.3
-credstash==1.12.0
-=======
-boto3==1.4.0
 credstash==1.15.0
->>>>>>> 2175b3ba
 docopt==0.6.2
 nose==1.3.7
 placebo
